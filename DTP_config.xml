<?xml version="1.0" encoding="UTF-8"?>
<DTP_config>
    <NAME>ThingIn</NAME>
    <VERSION>1.5</VERSION>
    <DEV_TOKEN type="xs:anyURI">/path/to/token/file</DEV_TOKEN>
    <DTP_DOMAIN type="xs:anyURI">http://bim2twin.eu/conslam_testing/</DTP_DOMAIN>
    <KPI_DOMAIN type="xs:anyURI">http://bim2twin.eu/domain_x/kpi/</KPI_DOMAIN>
    <LOG_DIR type="xs:anyURI">/path/to/log/dir</LOG_DIR>
    <API_URLS>
        <URL function="get_find_elements" type="xs:anyURL">https://api.thinginthefuture.bim2twin.eu/avatars/find</URL>
        <URL function="add_node" type="xs:anyURL">https://api.thinginthefuture.bim2twin.eu/batch/avatars</URL>
        <URL function="count_nodes" type="xs:anyURL">https://api.thinginthefuture.bim2twin.eu/avatars/count</URL>
        <URL function="get_blobs_per_element" type="xs:anyURL">
            https://api.thinginthefuture.bim2twin.eu/avatars/_ID_/blobs
        </URL>
        <URL function="delete_avatar" type="xs:anyURL">https://api.thinginthefuture.bim2twin.eu/avatars/_ID_</URL>
        <URL function="delete_avatar_iri" type="xs:anyURL">https://api.thinginthefuture.bim2twin.eu/avatars/delete</URL>
        <URL function="download_blob" type="xs:anyURL">https://api.thinginthefuture.bim2twin.eu/blobs/_ID_/download
        </URL>
        <URL function="send_blob" type="xs:anyURL">https://api.thinginthefuture.bim2twin.eu/blobs</URL>
        <URL function="delete_blob" type="xs:anyURL">https://api.thinginthefuture.bim2twin.eu/blobs/_ID_</URL>
        <URL function="link_blob" type="xs:anyURL">https://api.thinginthefuture.bim2twin.eu/blobs/link</URL>
        <URL function="unlink_blob" type="xs:anyURL">https://api.thinginthefuture.bim2twin.eu/blobs/unlink</URL>
        <URL function="update_set" type="xs:anyURL">https://api.thinginthefuture.bim2twin.eu/batch/avatars/update/set
        </URL>
        <URL function="update_unset" type="xs:anyURL">
            https://api.thinginthefuture.bim2twin.eu/batch/avatars/update/unset
        </URL>
        <URL function="fetch_subgraph_sdif" type="xs:anyURL">
            https://api.thinginthefuture.bim2twin.eu/sdifs/069252ef-b420-4522-b798-a9c57502a601/exec
        </URL>
    </API_URLS>
    <ONTOLOGY_URIS>
        <URI function="isAsDesigned" type="xs:anyURI">https://www.bim2twin.eu/ontology/Core#isAsDesigned</URI>
        <URI function="progress" type="xs:anyURI">https://dtc-ontology.cms.ed.tum.de/ontology#progress</URI>
        <URI function="timeStamp" type="xs:anyURI">https://dtc-ontology.cms.ed.tum.de/ontology#timeStamp</URI>
        <URI function="id" type="xs:anyURI">https://www.bim2twin.eu/ontology/Core#id</URI>
        <URI function="hasElementType" type="xs:anyURI">https://www.bim2twin.eu/ontology/Core#hasElementType</URI>
        <URI function="activityName" type="xs:anyURI">http://iot.linkeddata.es/def/wot#name</URI>
        <URI function="hasGeometryStatusType" type="xs:anyURI">
            https://dtc-ontology.cms.ed.tum.de/ontology#GeometryStatusType
        </URI>
        <URI function="CompletelyDetected" type="xs:anyURI">https://dtc-ontology.cms.ed.tum.de/ontology#CompletelyDetected
        </URI>
        <URI function="intentStatusRelation" type="xs:anyURI">
            https://dtc-ontology.cms.ed.tum.de/ontology#intentStatusRelation
        </URI>
        <URI function="hasDefectType" type="xs:anyURI">https://www.bim2twin.eu/ontology/CoreExtension#hasDefectType
        </URI>
        <URI function="defect_criticality" type="xs:anyURI">https://dtc-ontology.cms.ed.tum.de/ontology#criticality
        </URI>
        <URI function="defect_class_volumetric" type="xs:anyURI">
            https://dtc-ontology.cms.ed.tum.de/ontology#VolumetricDefect
        </URI>
        <URI function="hasGeometricDefect" type="xs:anyURI">
            https://dtc-ontology.cms.ed.tum.de/ontology#hasGeometricDefect
        </URI>
        <URI function="GeometricDefect" type="xs:anyURI">
            https://dtc-ontology.cms.ed.tum.de/ontology#GeometricDefect
        </URI>
        <URI function="PositionDefect" type="xs:anyURI">https://dtc-ontology.cms.ed.tum.de/ontology#PositionDefect
        </URI>
        <URI function="AxisOffset" type="xs:anyURI">https://www.bim2twin.eu/ontology/CoreExtension#AxisOffset</URI>
        <URI function="classElement" type="xs:anyURI">https://w3id.org/bot#Element</URI>
        <URI function="hasTarget" type="xs:anyURI">https://www.bim2twin.eu/ontology/Core#hasTarget</URI>
        <URI function="task" type="xs:anyURI">https://dtc-ontology.cms.ed.tum.de/ontology#Task</URI>
        <URI function="hasTask" type="xs:anyURI">https://dtc-ontology.cms.ed.tum.de/ontology#hasTask</URI>
        <URI function="activity" type="xs:anyURI">https://dtc-ontology.cms.ed.tum.de/ontology#Activity</URI>
        <URI function="asPerformedOperation" type="xs:anyURI">https://dtc-ontology.cms.ed.tum.de/ontology#Operation</URI>
        <URI function="hasTaskType" type="xs:anyURI">https://www.bim2twin.eu/ontology/Core#hasTaskType</URI>
        <URI function="processStart" type="xs:anyURI">https://dtc-ontology.cms.ed.tum.de/ontology#startTime</URI>
        <URI function="processEnd" type="xs:anyURI">https://dtc-ontology.cms.ed.tum.de/ontology#endTime</URI>
        <URI function="lastUpdatedOn" type="xs:anyURI">https://www.bim2twin.eu/ontology/Core#lastUpdatedOn</URI>
        <URI function="asPerformedAction" type="xs:anyURI">https://dtc-ontology.cms.ed.tum.de/ontology#Action</URI>
        <URI function="constructionContractor" type="xs:anyURI">
            https://dtc-ontology.cms.ed.tum.de/ontology#contractor
        </URI>
<<<<<<< HEAD
        <URI function="plannedStart" type="xs:anyURI">https://dtc-ontology.cms.ed.tum.de/ontology#startTime</URI>
        <URI function="plannedEnd" type="xs:anyURI">https://dtc-ontology.cms.ed.tum.de/ontology#endTime</URI>
        <URI function="hasActivity" type="xs:anyURI">https://www.bim2twin.eu/ontology/Core#hasActivity</URI>
        <URI function="hasAction" type="xs:anyURI">https://www.bim2twin.eu/ontology/Core#hasAction</URI>
        <URI function="workpackage" type="xs:anyURI">https://www.bim2twin.eu/ontology/Core#WorkPackage</URI>
        <URI function="asPerformedConstruction" type="xs:anyURI">https://www.bim2twin.eu/ontology/Core#Construction
=======
        <URI function="plannedStart" type="xs:anyURI">https://www.bim2twin.eu/ontology/Core#plannedStart</URI>
        <URI function="plannedEnd" type="xs:anyURI">https://www.bim2twin.eu/ontology/Core#plannedEnd</URI>
        <URI function="hasActivity" type="xs:anyURI">https://dtc-ontology.cms.ed.tum.de/ontology#hasActivity</URI>
        <URI function="hasAction" type="xs:anyURI">https://dtc-ontology.cms.ed.tum.de/ontology#hasAction</URI>
        <URI function="workpackage" type="xs:anyURI">https://dtc-ontology.cms.ed.tum.de/ontology#WorkPackage</URI>
        <URI function="asPerformedConstruction" type="xs:anyURI">https://dtc-ontology.cms.ed.tum.de/ontology#Construction
>>>>>>> d8666616
        </URI>
        <URI function="hasProductionMethodType" type="xs:anyURI">
            https://www.bim2twin.eu/ontology/Core#hasProductionMethodType
        </URI>
        <URI function="hasOperation" type="xs:anyURI">https://dtc-ontology.cms.ed.tum.de/ontology#hasOperation</URI>
        <URI function="hasWorkPackage" type="xs:anyURI">https://dtc-ontology.cms.ed.tum.de/ontology#hasWorkPackage
        </URI>
        <URI function="hasConstruction" type="xs:anyURI">
            https://dtc-ontology.cms.ed.tum.de/ontology#hasConstruction
        </URI>
        <URI function="constructionSchedule" type="xs:anyURI">
            https://dtc-ontology.cms.ed.tum.de/ontology#ConstructionSchedule
        </URI>
        <URI function="Wall" type="xs:anyURI">https://pi.pauwel.be/voc/buildingelement#Wall</URI>
        <URI function="Column" type="xs:anyURI">https://www.bim2twin.eu/ontology/Core#Column</URI>
        <URI function="Covering" type="xs:anyURI">https://pi.pauwel.be/voc/buildingelement#Covering</URI>
        <URI function="BuildingElementProxy" type="xs:anyURI">
            https://www.bim2twin.eu/ontology/Core#BuildingElementProxy
        </URI>
        <URI function="CurtainWall" type="xs:anyURI">https://www.bim2twin.eu/ontology/Core#CurtainWall</URI>
        <URI function="Stair" type="xs:anyURI">https://pi.pauwel.be/voc/buildingelement#Stair</URI>
        <URI function="RampFlight" type="xs:anyURI">https://pi.pauwel.be/voc/buildingelement#RampFlight</URI>
        <URI function="Slab" type="xs:anyURI">https://pi.pauwel.be/voc/buildingelement#Slab</URI>
        <URI function="Railing" type="xs:anyURI">https://pi.pauwel.be/voc/buildingelement#Railing</URI>
        <URI function="Window" type="xs:anyURI">https://pi.pauwel.be/voc/buildingelement#Window</URI>
        <URI function="Door" type="xs:anyURI">https://pi.pauwel.be/voc/buildingelement#Door</URI>
        <URI function="Beam" type="xs:anyURI">https://pi.pauwel.be/voc/buildingelement#Beam</URI>
        <URI function="Member" type="xs:anyURI">https://pi.pauwel.be/voc/buildingelement#Member</URI>
        <URI function="Excavating" type="xs:anyURI">https://www.bim2twin.eu/ontology/Core#Excavating</URI>
        <URI function="InstallingDoor" type="xs:anyURI">https://www.bim2twin.eu/ontology/Core#InstallingDoor</URI>
        <URI function="InstallingPrefabricatedElement" type="xs:anyURI">
            https://www.bim2twin.eu/ontology/Core#InstallingPrefabricatedElement
        </URI>
        <URI function="InstallingWindow" type="xs:anyURI">https://www.bim2twin.eu/ontology/Core#InstallingWindow</URI>
        <URI function="LayingBricks" type="xs:anyURI">https://www.bim2twin.eu/ontology/Core#LayingBricks</URI>
        <URI function="Painting" type="xs:anyURI">https://www.bim2twin.eu/ontology/Core#Painting</URI>
        <URI function="PlacingFormwork" type="xs:anyURI">https://www.bim2twin.eu/ontology/Core#PlacingFormwork</URI>
        <URI function="PlacingRebar" type="xs:anyURI">https://www.bim2twin.eu/ontology/Core#PlacingRebar</URI>
        <URI function="Plastering" type="xs:anyURI">https://www.bim2twin.eu/ontology/Core#Plastering</URI>
        <URI function="PouringConcrete" type="xs:anyURI">https://www.bim2twin.eu/ontology/Core#PouringConcrete</URI>
        <URI function="RemovingFormwork" type="xs:anyURI">https://www.bim2twin.eu/ontology/Core#RemovingFormwork</URI>
        <URI function="kpiNumberOfDefectsPerWork" type="xs:anyURI">
            https://www.bim2twin.eu/ontology/kpi/NumberOfDefectsPerWork
        </URI>
        <URI function="kpiZeroDefectWork" type="xs:anyURI">https://www.bim2twin.eu/ontology/kpi/ZeroDefectWork</URI>
        <URI function="kpiValue" type="xs:anyURI">https://www.bim2twin.eu/ontology/kpi/kpiValue</URI>
        <URI function="kpiSampleQuantity" type="xs:anyURI">https://www.bim2twin.eu/ontology/kpi/sampleQuantity</URI>
        <URI function="kpiReferenceQuantity" type="xs:anyURI">https://www.bim2twin.eu/ontology/kpi/referenceQuantity
        </URI>
        <URI function="kpiIntervalStartDate" type="xs:anyURI">https://www.bim2twin.eu/ontology/kpi/intervalStartDate
        </URI>
        <URI function="kpiIntervalEndDate" type="xs:anyURI">https://www.bim2twin.eu/ontology/kpi/intervalEndDate</URI>
        <URI function="kpiHasTaskType" type="xs:anyURI">https://www.bim2twin.eu/ontology/kpi/hasTaskType</URI>
    </ONTOLOGY_URIS>
    <OBJECT_TYPES>
        <OBJECT_TYPE field="https://www.bim2twin.eu/ontology/Core#hasElementType">
            https://www.bim2twin.eu/ontology/Core#Wall
        </OBJECT_TYPE>
        <OBJECT_TYPE field="ifc:Class">IfcWall</OBJECT_TYPE>
        <OBJECT_TYPE field="ifc:Class">IfcWallStandardCase</OBJECT_TYPE>
        <OBJECT_TYPE field="ifc:Class">IfcColumn</OBJECT_TYPE>
    </OBJECT_TYPES>
    <OBJECT_TYPE_CONVERSIONS>
        <CONVERSION from="IfcWall" to="https://www.bim2twin.eu/ontology/Core#Wall"/>
        <CONVERSION from="IfcWallStandardCase" to="https://www.bim2twin.eu/ontology/Core#Wall"/>
        <CONVERSION from="IfcColumn" to="https://www.bim2twin.eu/ontology/Core#Column"/>
    </OBJECT_TYPE_CONVERSIONS>
    <METHODS>
        <METHOD>
            <NAME>mesh2pcd</NAME>
            <EXE input_file_types="ply" output_file_types="ply" Windows="mesh2pcd.exe"/>
            <PATH type="xs:anyURI">path/to/DTP/bin</PATH>
            <PARAMS>
                <INPUT type="xs:string" arg="-i">external</INPUT>
                <OUTPUT type="xs:string" arg="-o">external</OUTPUT>
                <SAMPLING_DENSITY type="xs:float" arg="-d">1000</SAMPLING_DENSITY>
            </PARAMS>
        </METHOD>
        <METHOD>
            <NAME>presence</NAME>
            <EXE input_file_types="ply" output_file_types="csv" Windows="presence.exe"/>
            <PATH type="xs:anyURI">path/to/DTP/bin</PATH>
            <PARAMS>
                <INPUT type="xs:string" arg="-i">external</INPUT>
                <INPUT_MODEL type="xs:string" arg="-I">external</INPUT_MODEL>
                <CLUSTER type="xs:string" arg="-l">external</CLUSTER>
                <SINGLE_MODE_FLAG type="xs:flag" arg="-S"/>
            </PARAMS>
        </METHOD>
        <METHOD>
            <NAME>pcd2obb</NAME>
            <EXE input_file_types="ply" output_file_types="csv" Windows="pcd2obb.exe"/>
            <PATH type="xs:anyURI">path/to/DTP/bin</PATH>
            <PARAMS>
                <INPUT type="xs:string" arg="-i">external</INPUT>
                <OUTPUT type="xs:string" arg="-o">external</OUTPUT>
                <OUTPUT_MESH type="xs:string" arg="-m">external</OUTPUT_MESH>
            </PARAMS>
        </METHOD>
        <METHOD>
            <NAME>PCA_info</NAME>
            <EXE input_file_types="ply" output_file_types="csv" Windows="PCA_info.exe"/>
            <PATH type="xs:anyURI">path/to/DTP/bin</PATH>
            <PARAMS>
                <INPUT type="xs:string" arg="-i">external</INPUT>
                <OUTPUT type="xs:string" arg="-o">external</OUTPUT>
            </PARAMS>
        </METHOD>
    </METHODS>
    <KPIS>
        <KPI indicator_type="defect">
            <OBJECT_CLASSES>
                <CLASS name="IfcColumn"/>
                <CLASS name="https://www.bim2twin.eu/ontology/Core#Column"/>
            </OBJECT_CLASSES>
            <DEFECT type="displacement" computation_strategy="as_designed-vs-as_built"/>
            <VALUE_RANGE_MAPS>
                <RANGE lower_bound="0" upper_bound="0.05" type="good"/>
                <RANGE lower_bound="0.05" upper_bound="0.15" type="acceptable"/>
                <RANGE lower_bound="0.15" upper_bound="infinity" type="unacceptable"/>
            </VALUE_RANGE_MAPS>
        </KPI>
        <KPI indicator_type="defect">
            <OBJECT_CLASSES>
                <CLASS name="IfcColumn"/>
                <CLASS name="https://www.bim2twin.eu/ontology/Core#Column"/>
            </OBJECT_CLASSES>
            <DEFECT type="axis_deviation" computation_strategy="as_designed-vs-as_built"/>
            <VALUE_RANGE_MAPS>
                <RANGE lower_bound="0" upper_bound="3" type="good"/>
                <RANGE lower_bound="3" upper_bound="10" type="acceptable"/>
                <RANGE lower_bound="10" upper_bound="infinity" type="unacceptable"/>
            </VALUE_RANGE_MAPS>
        </KPI>
    </KPIS>
</DTP_config><|MERGE_RESOLUTION|>--- conflicted
+++ resolved
@@ -75,21 +75,14 @@
         <URI function="constructionContractor" type="xs:anyURI">
             https://dtc-ontology.cms.ed.tum.de/ontology#contractor
         </URI>
-<<<<<<< HEAD
         <URI function="plannedStart" type="xs:anyURI">https://dtc-ontology.cms.ed.tum.de/ontology#startTime</URI>
         <URI function="plannedEnd" type="xs:anyURI">https://dtc-ontology.cms.ed.tum.de/ontology#endTime</URI>
-        <URI function="hasActivity" type="xs:anyURI">https://www.bim2twin.eu/ontology/Core#hasActivity</URI>
-        <URI function="hasAction" type="xs:anyURI">https://www.bim2twin.eu/ontology/Core#hasAction</URI>
-        <URI function="workpackage" type="xs:anyURI">https://www.bim2twin.eu/ontology/Core#WorkPackage</URI>
-        <URI function="asPerformedConstruction" type="xs:anyURI">https://www.bim2twin.eu/ontology/Core#Construction
-=======
         <URI function="plannedStart" type="xs:anyURI">https://www.bim2twin.eu/ontology/Core#plannedStart</URI>
         <URI function="plannedEnd" type="xs:anyURI">https://www.bim2twin.eu/ontology/Core#plannedEnd</URI>
         <URI function="hasActivity" type="xs:anyURI">https://dtc-ontology.cms.ed.tum.de/ontology#hasActivity</URI>
         <URI function="hasAction" type="xs:anyURI">https://dtc-ontology.cms.ed.tum.de/ontology#hasAction</URI>
         <URI function="workpackage" type="xs:anyURI">https://dtc-ontology.cms.ed.tum.de/ontology#WorkPackage</URI>
         <URI function="asPerformedConstruction" type="xs:anyURI">https://dtc-ontology.cms.ed.tum.de/ontology#Construction
->>>>>>> d8666616
         </URI>
         <URI function="hasProductionMethodType" type="xs:anyURI">
             https://www.bim2twin.eu/ontology/Core#hasProductionMethodType
