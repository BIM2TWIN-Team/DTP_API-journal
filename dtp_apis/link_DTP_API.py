--- conflicted
+++ resolved
@@ -137,49 +137,7 @@
                 return False
         return True
 
-<<<<<<< HEAD
     def link_node_operation_to_action(self, oper_node_iri, list_of_action_iri):
-=======
-    def link_node_to_task_type(self, node_iri, task_type_iri):
-        """
-        The method links a node to task type
-
-        Parameters
-        ----------
-        node_iri : str, obligatory
-            a valid IRI of an activity/operation
-        task_type_iri : str, obligatory
-            a valid task type IRI
-
-        Returns
-        ------
-        bool
-            True if the node has been linked with a task type, and False otherwise
-        """
-
-        payload = json.dumps([{
-            "_domain": self.DTP_CONFIG.get_domain(),
-            "_iri": node_iri,
-            "_outE": [{
-                "_label": self.DTP_CONFIG.get_ontology_uri('hasTaskType'),
-                "_targetIRI": task_type_iri
-            }]
-        }])
-
-        response = self.put_guarded_request(payload=payload, url=self.DTP_CONFIG.get_api_url('update_set'))
-        if not self.simulation_mode:
-            if response.ok:
-                if self.session_logger is not None:
-                    self.session_logger.info(
-                        f"DTP_API - NEW_LINK_NODE_TASK_TYPE: {node_iri}, {task_type_iri}")
-                return True
-            else:
-                logger_global.error("Linking nodes failed. Response code: " + str(response.status_code))
-                return False
-        return True
-
-    def link_node_operation_to_action(self, oper_node_iri, action_node_iri):
->>>>>>> 6320082f
         """
         The method links an action with an operation.
 
