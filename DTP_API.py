# -*- coding: utf-8 -*-`

#  Copyright (c) Centre Inria d'Université Côte d'Azur, University of Cambridge 2023.
#  Authors: Kacper Pluta <kacper.pluta@inria.fr>, Alwyn Mathew <am3156@cam.ac.uk>
#  This file cannot be used without a written permission from the author(s).


"""
The file is a collection of methods used to interact with the DTP.
For more information, contact the author(s) listed above.
"""
import argparse
import json
import logging
import os
import time

import requests
import validators
from file_read_backwards import FileReadBackwards
from tqdm import tqdm

try:
    from DTP_config import DTPConfig
except ModuleNotFoundError:
    import sys

    sys.path.append('DTP_API')
    from DTP_config import DTPConfig

from dtp_apis.count_DTP_API import CountAPI
from dtp_apis.create_DTP_API import CreateAPI
from dtp_apis.fetch_DTP_API import FetchAPI
from dtp_apis.link_DTP_API import LinkAPI
from dtp_apis.revert_DTP_API import RevertAPI
from dtp_apis.send_DTP_API import SendAPI
from dtp_apis.update_DTP_API import UpdateAPI
from helpers import logger_global, get_info_from_log


class DTPApi(FetchAPI, CountAPI, CreateAPI, LinkAPI, RevertAPI, SendAPI, UpdateAPI):
    """
    Base API class for mixin classes.

    Attributes
    ----------
    simulation_mode : bool
        if True then no changes to the database are performed.
    DTP_CONFIG : class
        an instance of DTP_Config

    Methods
    -------
    init_logger(session_file)
        None
    init_external_logger(session_logger)
        None
    TODO: move to a new class all the methods, which are used for sending requests    
    post_general_request(payload, url, headers)
        returns dictionary created from JSON
    general_guarded_request(req_type, payload, url, headers)
        returns dictionary created from JSON
    post_guarded_request(payload, url, headers)
        returns dictionary created from JSON
    put_guarded_request(payload, url, headers)
        returns dictionary created from JSON
    pretty_http_request_to_string(req)
        returns request string
    """

    def __init__(self, dtp_config, simulation_mode=False):
        """
        Parameters
        ----------
        dtp_config : DTP_Config, obligatory
            an instance of DTP_Config
        simulation_mode : bool, optional
            if set to True then method changing
            the database are not send.
        """

        self.simulation_mode = simulation_mode
        self.DTP_CONFIG = dtp_config
        self.session_logger = None

        self.log_markers_node_classes = {
            'new_element': 'NEW_ELEMENT_IRI',
            'new_defect': 'NEW_DEFECT_IRI',
            'new_action': 'NEW_ACTION_IRI',
            'new_operation': 'NEW_OPERATION_IRI',
            'new_constr': 'NEW_CONSTRUCTION_IRI',
            'new_kpi': 'NEW_KPI_IRI'}

        other_log_markers = {'link_elem_blob': 'NEW_LINK_ELEMENT_BLOB',
                             'new_blob': 'NEW_BLOB',
                             'update_asdesigned_param': 'UPDATE_isAsDesigned_PARAM_NODE_OPERATION',
                             'update_operation': 'UPDATE_OPERATION_IRI',
                             'update_construction': 'UPDATE_CONSTRUCTION_IRI',
                             'remove_param': 'REMOVED_PARAM_NODE_OPERATION',
                             'add_param': 'ADD_PARAM_NODE_OPERATION',
                             'link_element_type': 'NEW_LINK_ELEMENT_ELEMENT_TYPE',
<<<<<<< HEAD
                             'link_constr_op': 'NEW_LINK_CONSTR_OPERATION',
                             'link_op_action': 'NEW_LINK_OPERATION_ACTION'}
=======
                             'link_task_type': 'NEW_LINK_NODE_TASK_TYPE'}
>>>>>>> 6320082f

        try:
            self.log_markers = self.log_markers_node_classes | other_log_markers
        except TypeError:  # dictionary merge operator only in python 3.9+
            self.log_markers = {**self.log_markers_node_classes, **other_log_markers}

        # initialise session logger
        session_log_dir = os.path.join(self.DTP_CONFIG.get_log_path(), "sessions")
        self.node_log_dir = os.path.join(self.DTP_CONFIG.get_log_path(), "nodes")
        if not os.path.exists(session_log_dir):
            os.makedirs(session_log_dir)
        if not os.path.exists(self.node_log_dir):
            os.makedirs(self.node_log_dir)
        session_log_path = os.path.join(session_log_dir, f"db_session-{time.strftime('%Y%m%d-%H%M%S')}.log")
        self.init_logger(session_log_path)

    def init_logger(self, session_file):
        """
        Method used for initializing a logger used to collect information about session: only node linking
        and creation is saved at the moment. The method should be used only for single core processing.
        For parallel processing use init_external_logger.

        Parameters
        ----------
        session_file: str obligatory
            the path to the log file, it does not need to exist.
        """

        if len(session_file.strip()) != 0:
            print(f"Session log file at {session_file}")
            formatter = logging.Formatter('%(asctime)s : %(message)s', datefmt='%d-%b-%y %H:%M:%S')
            handler = logging.FileHandler(session_file)
            handler.setFormatter(formatter)

            self.session_logger = logging.getLogger('session_DTP')
            self.session_logger.setLevel(logging.INFO)
            self.session_logger.addHandler(handler)

    def init_external_logger(self, session_logger):
        """
        The method allows for passing an external session logger to the instance of the class.

        Parameters
        ----------
        session_logger: Logger (see logging) obligatory
            an instance of the logger class.
        """

        self.session_logger = session_logger

    def post_general_request(self, payload, url=' ', headers=None):
        """
        The method allows for sending POST requests to the DTP. This version does not respect the simulation mode.
        For a simulation mode respecting version see: __post_guarded_request

        Parameters
        ----------
        payload: dict obligatory
            the query to be sent to the platform.
        url: str optional
            the URL used for the HTTPS request
        headers: dict optional
            the header of the request, if not provided the default one is used.
        """

        if headers is None:
            headers = {
                'Content-Type': 'application/json',
                'Accept': 'application/json',
                'Authorization': 'Bearer ' + self.DTP_CONFIG.get_token()
            }

        session = requests.Session()

        if not validators.url(url):
            raise Exception("Sorry, the URL is not a valid URL: " + url)
        req = requests.Request("POST", url, headers=headers, data=payload)

        prepared = req.prepare()

        logger_global.info('HTTP request: \n' + self.pretty_http_request_to_string(prepared))

        response = session.send(prepared)
        logger_global.info('Response code: ' + str(response.status_code))

        if response.ok:
            return response
        else:
            logger_global.error(
                "The response from the DTP is an error. Check the dev token and/or the domain. Status code: " + str(
                    response.status_code))
            raise Exception(
                "The response from the DTP is an error. Check the dev token and/or the domain. Status code: " + str(
                    response.status_code))

    def general_guarded_request(self, req_type, payload, url=' ', headers=None):
        """
        The method allows for sending POST requests to the DTP. This version does respect the simulation mode.
        For a none simulation mode respecting version see: __post_general_request

        Parameters
        ----------
        payload: dict obligatory
            the query to be sent to the platform.
        url: str optional
            the URL used for the HTTPS request
        headers: dict optional
            the header of the request, if not provided the default one is used.
        """

        if headers is None:
            headers = {
                'Content-Type': 'application/json',
                'Accept': 'application/json',
                'Authorization': 'Bearer ' + self.DTP_CONFIG.get_token()
            }

        req_type_fix = req_type.strip().upper()
        if len(req_type_fix) == 0:
            Exception("Request type cannot be empty!")

        if req_type_fix != 'PUT' or req_type_fix != 'POST':
            Exception("Request type has to be: PUT or POST!")

        session = requests.Session()
        req = requests.Request(req_type_fix, url, headers=headers, data=payload)
        prepared = req.prepare()
        logger_global.info('HTTP request: \n' + self.pretty_http_request_to_string(prepared))

        if not self.simulation_mode:
            response = session.send(prepared)
            logger_global.info('Response code: ' + str(response.status_code))
            return response
        return None

    def post_guarded_request(self, payload, url=' ', headers=None):
        return self.general_guarded_request('POST', payload, url, headers)

    def put_guarded_request(self, payload, url=' ', headers=None):
        return self.general_guarded_request('PUT', payload, url, headers)

    def pretty_http_request_to_string(self, req):
        """
        The method provides a printing method for pre-prepared HTTP requests.
        Source: https://stackoverflow.com/questions/20658572/python-requests-print-entire-http-request-raw
        Author: AntonioHerraizS

        Usage
        -----
        req = requests.Request("POST", DTP_CONFIG.get_api_uri('send_blob'), headers=headers,
        data=payload, files=files) # any request prepared = req.prepare() __pretty_http_request_to_string(prepared)

        Parameters
        ----------
        req : Request, obligatory
            the pre-prepared request
        """

        request_str = '{}\n{}\r\n{}\r\n\r\n{}\n{}'.format(
            '-----------START-----------',
            req.method + ' ' + req.url,
            '\r\n'.join('{}: {}'.format(k, v) for k, v in req.headers.items()),
            req.body,
            '-----------END-----------'
        )

        return request_str

    def revert_last_session(self, session_file):
        """
        The method can revert the last non-empty sessions.

        Parameters
        ----------
        session_file : str, obligatory
            path to the sessions file
        """

        counter = 0

        with FileReadBackwards(session_file, encoding="utf-8") as frb:
            for line in tqdm(frb):
                # that will be the last date once the beginning of the file is reached.
                msg_date = line[0: line.find(' : ')]
                if self.log_markers['link_elem_blob'] in line:
                    element_uuid, blob_uuid = get_info_from_log(line, self.log_markers['link_elem_blob'])
                    counter += 1
                    self.unlink_node_from_blob(element_uuid, blob_uuid)
                elif self.log_markers['new_blob'] in line:
                    blob_uuid = get_info_from_log(line, self.log_markers['new_blob'])[0]
                    self.delete_blob_from_platform(blob_uuid)
                    counter += 1
                elif self.log_markers['update_asdesigned_param'] in line:
                    element_iri = get_info_from_log(line, self.log_markers['update_asdesigned_param'])[0]
                    self.delete_asdesigned_param_node(element_iri)
                    counter += 1
                elif self.log_markers['update_operation'] in line:
                    node_iri, dump_path = get_info_from_log(line, self.log_markers['update_operation'])
                    self.revert_node_update(node_iri, dump_path)
                    counter += 1
                elif self.log_markers['update_construction'] in line:
                    node_iri, dump_path = get_info_from_log(line, self.log_markers['update_construction'])
                    self.revert_node_update(node_iri, dump_path)
                    counter += 1
                elif self.log_markers['remove_param'] in line:
                    node_iri, field, field_value = get_info_from_log(line, self.log_markers['remove_param'])
                    self.add_param_in_node(node_iri, field, field_value)
                    counter += 1
                elif self.log_markers['add_param'] in line:
                    node_iri, field = get_info_from_log(line, self.log_markers['add_param'])
                    self.delete_param_in_node(node_iri, field, is_revert_session=True)
                    counter += 1
                elif self.log_markers['link_element_type'] in line:
                    node_iri, element_type_iri = get_info_from_log(line, self.log_markers['link_element_type'])
                    self.unlink_element_type(node_iri, element_type_iri)
                    counter += 1
<<<<<<< HEAD
                elif self.log_markers['link_constr_op'] in line:
                    constr_node_iri, list_of_operation_iri = get_info_from_log(line, self.log_markers['link_constr_op'])
                    self.unlink_constr_op(constr_node_iri, list_of_operation_iri)
                    counter += 1
                elif self.log_markers['link_op_action'] in line:
                    oper_node_iri, list_of_action_iri = get_info_from_log(line, self.log_markers['link_op_action'])
                    self.unlink_operation_action(oper_node_iri, list_of_action_iri)
=======
                elif self.log_markers['link_task_type'] in line:
                    node_iri, task_type_iri = get_info_from_log(line, self.log_markers['link_task_type'])
                    self.unlink_task_type(node_iri, task_type_iri)
>>>>>>> 6320082f
                    counter += 1
                else:
                    try:
                        node_class = next(
                            substring for substring in self.log_markers_node_classes.values() if substring in line)
                    except StopIteration as E:
                        continue
                    index = line.find(node_class)
                    node_iri = line[index + len(node_class) + 1:].strip()
                    try:
                        node_uuid = self.get_uuid_for_iri(node_iri)
                    except Exception as e:
                        if hasattr(e, 'message'):
                            e_msg = e.message
                        else:
                            e_msg = e
                        logger_global.error(
                            'Error at the session revert for entry at : ' + msg_date + ', the message: ' + str(
                                e_msg) + '.')
                        continue
                    self.delete_node_from_graph(node_uuid)
                    counter = counter + 1

        logger_global.info('The session started at: ' + msg_date + ', has been reverted.')

    def query_all_pages(self, fetch_function, *fetch_function_arg):
        """
        The method will query all pages for an API methods

        Parameters
        ----------
        fetch_function:
            function used to query DTP
        fetch_function_arg: tuple
            arguments to fetch_function

        Returns
        -------
        dictionary
            JSON mapped to a dictionary. The data contain nodes from all pages.
        """
        query_response_all_pages = fetch_function(*fetch_function_arg)
        elements = query_response_all_pages

        while 'next' in elements.keys() and elements['size'] != 0:
            if len(fetch_function_arg):
                elements = fetch_function(*fetch_function_arg, url=elements['next'])
            else:
                elements = fetch_function(url=elements['next'])

            if elements['size'] <= 0:
                break

            query_response_all_pages['items'] += elements['items']
            query_response_all_pages['size'] += elements['size']

        return query_response_all_pages

    def check_if_exist(self, node_iri):
        """
        The method check if the node corresponding to the given iri exist or not

        Parameters
        ----------
        node_iri: str, obligatory
            a valid node IRI.

        Returns
        -------
        bool
            return True if the node exist and False otherwise.
        """
        if not validators.url(node_iri):
            raise Exception("Sorry, the IRI is not a valid URL.")

        payload = json.dumps(
            {
                "query": {
                    "$domain": self.DTP_CONFIG.get_domain(),
                    "$iri": node_iri
                }
            }
        )

        req_url = self.DTP_CONFIG.get_api_url('get_find_elements')
        response = self.post_general_request(payload, req_url).json()

        return True if response['size'] else False


# Below code snippet for testing only

def parse_args():
    """
    Get parameters from user
    """
    parser = argparse.ArgumentParser(description='Prepare DTP graph')
    parser.add_argument('--xml_path', '-x', type=str, help='path to config xml file', required=True)
    parser.add_argument('--simulation', '-s', default=False, action='store_true')

    return parser.parse_args()


if __name__ == "__main__":
    args = parse_args()
    dtp_config = DTPConfig(args.xml_path)
    dtp_api = DTPApi(dtp_config, simulation_mode=args.simulation)
    response = dtp_api.activity_count_connected_task_nodes("http://bim2twin.eu/mislata_wp3/activity91217940_2")
    print('Response:\n', response)<|MERGE_RESOLUTION|>--- conflicted
+++ resolved
@@ -99,12 +99,9 @@
                              'remove_param': 'REMOVED_PARAM_NODE_OPERATION',
                              'add_param': 'ADD_PARAM_NODE_OPERATION',
                              'link_element_type': 'NEW_LINK_ELEMENT_ELEMENT_TYPE',
-<<<<<<< HEAD
                              'link_constr_op': 'NEW_LINK_CONSTR_OPERATION',
                              'link_op_action': 'NEW_LINK_OPERATION_ACTION'}
-=======
                              'link_task_type': 'NEW_LINK_NODE_TASK_TYPE'}
->>>>>>> 6320082f
 
         try:
             self.log_markers = self.log_markers_node_classes | other_log_markers
@@ -321,7 +318,6 @@
                     node_iri, element_type_iri = get_info_from_log(line, self.log_markers['link_element_type'])
                     self.unlink_element_type(node_iri, element_type_iri)
                     counter += 1
-<<<<<<< HEAD
                 elif self.log_markers['link_constr_op'] in line:
                     constr_node_iri, list_of_operation_iri = get_info_from_log(line, self.log_markers['link_constr_op'])
                     self.unlink_constr_op(constr_node_iri, list_of_operation_iri)
@@ -329,11 +325,9 @@
                 elif self.log_markers['link_op_action'] in line:
                     oper_node_iri, list_of_action_iri = get_info_from_log(line, self.log_markers['link_op_action'])
                     self.unlink_operation_action(oper_node_iri, list_of_action_iri)
-=======
                 elif self.log_markers['link_task_type'] in line:
                     node_iri, task_type_iri = get_info_from_log(line, self.log_markers['link_task_type'])
                     self.unlink_task_type(node_iri, task_type_iri)
->>>>>>> 6320082f
                     counter += 1
                 else:
                     try:
